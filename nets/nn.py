--- conflicted
+++ resolved
@@ -259,12 +259,7 @@
 
 
 class RMSprop(torch.optim.Optimizer):
-<<<<<<< HEAD
-
-    def __init__(self, params, lr=1e-2, alpha=0.9, eps=1e-10, weight_decay=0, momentum=0., centered=False,
-=======
     def __init__(self, params, lr=1e-2, alpha=0.9, eps=1e-7, weight_decay=0, momentum=0., centered=False,
->>>>>>> dae5815a
                  decoupled_decay=False, lr_in_momentum=True):
 
         defaults = dict(lr=lr, momentum=momentum, alpha=alpha, eps=eps, centered=centered, weight_decay=weight_decay,
@@ -333,8 +328,6 @@
         return loss
 
 
-<<<<<<< HEAD
-=======
 class StepLR:
 
     def __init__(self, optimizer, step_size, gamma=1., warmup_epochs=0, warmup_lr_init=0):
@@ -378,7 +371,6 @@
             param_group['lr'] = value
 
 
->>>>>>> dae5815a
 def mobilenet_v3_large(width_mult: float = 1.0, **kwargs) -> MobileNetV3L:
     """ MobileNet V3 Large """
     return MobileNetV3L(width_mult=width_mult, **kwargs)
